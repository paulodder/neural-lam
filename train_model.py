--- conflicted
+++ resolved
@@ -453,10 +453,8 @@
         check_val_every_n_epoch=args.val_interval,
         precision=args.precision,
         num_sanity_val_steps=args.sanity_batches,
-<<<<<<< HEAD
+        gradient_clip_val=args.grad_clip,
         detect_anomaly=True,
-=======
->>>>>>> 4dfb6fc5
     )
 
     # Only init once, on rank 0 only
